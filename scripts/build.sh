--- conflicted
+++ resolved
@@ -347,14 +347,6 @@
 
 log_info "[$(date '+%Y-%m-%d %H:%M:%S')] Finished gn generation." | tee -a "$BUILD_LOG_FILE"
 
-<<<<<<< HEAD
-if [ "$GN_GEN_STATUS" -ne 0 ]; then
-    log_error "❌ Failed to generate build files. Check the configuration and $BUILD_LOG_FILE." | tee -a "$BUILD_LOG_FILE"
-=======
-if [ $GN_GEN_STATUS -ne 0 ]; then
-    log_error "❌ Failed to generate build files in $FINAL_OUTPUT_DIR. Check the configuration and $BUILD_LOG_FILE." | tee -a "$BUILD_LOG_FILE"
-    log_error "   Make sure that '$FINAL_OUTPUT_DIR/args.gn' is correctly configured, potentially by including 'import(\"//build/config/hensurf/hensurf.gn\")'." | tee -a "$BUILD_LOG_FILE"
->>>>>>> 403be40f
     exit 1
 fi
 
@@ -400,13 +392,6 @@
     ccache -s 2>&1 | tee -a "$BUILD_LOG_FILE"
 fi
 
-<<<<<<< HEAD
-if [ "$CHROME_BUILD_STATUS" -ne 0 ]; then
-    log_error "❌ Build failed for chrome target. Check $BUILD_LOG_FILE for details." | tee -a "$BUILD_LOG_FILE"
-=======
-if [ $CHROME_BUILD_STATUS -ne 0 ]; then
-    log_error "❌ Build failed for chrome target in $FINAL_OUTPUT_DIR. Check $BUILD_LOG_FILE for details." | tee -a "$BUILD_LOG_FILE"
->>>>>>> 403be40f
     exit 1
 fi
 
@@ -499,14 +484,6 @@
     fi
 
     if [ "$BUILD_MINI_INSTALLER" = true ]; then
-<<<<<<< HEAD
-        log_info "📦 Building macOS installer (dmg)..." | tee -a "$BUILD_LOG_FILE"
-        DMG_CHECK_FILE=$(find out/HenSurf/ -maxdepth 1 -name '*.dmg' -print -quit 2>/dev/null)
-=======
-        log_info "📦 Building macOS installer (dmg) in $FINAL_OUTPUT_DIR..." | tee -a "$BUILD_LOG_FILE"
-        # Check if a .dmg already exists in the output directory
-        DMG_CHECK_FILE=$(ls "$CHROMIUM_SRC_DIR/$FINAL_OUTPUT_DIR"/*.dmg 2>/dev/null | head -n 1)
->>>>>>> 403be40f
         if [ -f "$DMG_CHECK_FILE" ]; then
             log_info "ℹ️ macOS installer artifact ($DMG_CHECK_FILE) already exists in $FINAL_OUTPUT_DIR. Skipping build." | tee -a "$BUILD_LOG_FILE"
         else
@@ -571,11 +548,6 @@
         log_info "   macOS App Bundle: $FINAL_OUTPUT_DIR/HenSurf.app" | tee -a "$BUILD_LOG_FILE"
     fi
     if [ "$BUILD_MINI_INSTALLER" = true ]; then
-<<<<<<< HEAD
-        DMG_FILE=$(find out/HenSurf/ -maxdepth 1 -name '*.dmg' -print -quit 2>/dev/null)
-=======
-        DMG_FILE=$(ls "$CHROMIUM_SRC_DIR/$FINAL_OUTPUT_DIR"/*.dmg 2>/dev/null | head -n 1) # Check for any .dmg file
->>>>>>> 403be40f
         if [ -f "$DMG_FILE" ]; then
             log_info "   macOS Installer:  $(basename "$DMG_FILE") (in $FINAL_OUTPUT_DIR/)" | tee -a "$BUILD_LOG_FILE"
         elif [ -f "$CHROMIUM_SRC_DIR/$FINAL_OUTPUT_DIR/HenSurf.dmg" ]; then # Check for specific name if generic one not found
@@ -589,12 +561,6 @@
         elif [ -f "$CHROMIUM_SRC_DIR/$FINAL_OUTPUT_DIR/setup.exe" ]; then # Chromium often names it setup.exe
             log_info "   Windows Installer: $FINAL_OUTPUT_DIR/setup.exe" | tee -a "$BUILD_LOG_FILE"
         else
-<<<<<<< HEAD
-            WIN_INSTALLER_FILE=$(find out/HenSurf/ -maxdepth 1 -name '*installer.exe' -print -quit 2>/dev/null)
-=======
-            # Check for any file that looks like an installer if specific names aren't found
-            WIN_INSTALLER_FILE=$(ls "$CHROMIUM_SRC_DIR/$FINAL_OUTPUT_DIR"/*installer.exe 2>/dev/null | head -n 1)
->>>>>>> 403be40f
             if [ -f "$WIN_INSTALLER_FILE" ]; then
                  log_info "   Windows Installer: $(basename "$WIN_INSTALLER_FILE") (in $FINAL_OUTPUT_DIR/)" | tee -a "$BUILD_LOG_FILE"
             fi
