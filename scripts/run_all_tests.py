"""
Runs various tests for the HenSurf project.

This script can execute custom test scripts (shell/powershell) and specific
Chromium test suites like browser_tests and unit_tests. It provides options
to specify the platform, output directory, and test filters.
It also includes mockups for certain tools if run in a sandboxed environment.
"""
import os
import platform
import subprocess
import argparse
import sys

# Try to determine the absolute path to the root of the HenSurf project.
# This script is in /app/scripts/run_all_tests.py
# Project root is /app
# Chromium source is /app/chromium/src
# Output dir is /app/chromium/src/out/HenSurf
# Custom test scripts are in /app/scripts/
SCRIPT_DIR = os.path.dirname(os.path.abspath(__file__))
PROJECT_ROOT = os.path.abspath(os.path.join(SCRIPT_DIR, '..'))
HENSURF_SRC_DIR = os.path.join(PROJECT_ROOT, 'chromium', 'src')
HENSURF_OUT_DIR_DEFAULT = os.path.join(
    HENSURF_SRC_DIR, 'out', 'HenSurf'
)

# Path to mock depot_tools and other tools for the sandbox environment
MOCK_TOOLS_DIR = os.path.join(PROJECT_ROOT, 'tmp_mocks')

def get_env_with_mock_tools():
    """
    Returns a modified environment dictionary with mock tools in PATH.

    This is used to ensure that scripts like autoninja can find their
    dependencies (like a mock gclient) when running in a controlled
    or sandboxed environment.
    """
    env = os.environ.copy()
    current_path = env.get('PATH', '')
    env['PATH'] = MOCK_TOOLS_DIR + os.pathsep + current_path
    # Add depot_tools_mock if it contains other necessary tools like gclient
    # (though not used by this script directly)
    depot_tools_mock_dir = os.path.join(PROJECT_ROOT, 'depot_tools_mock')
    env['PATH'] = depot_tools_mock_dir + os.pathsep + env['PATH']
    return env

def run_command(cmd_list, working_dir=None, timeout_seconds=300, env=None):
    """
    Executes a shell command and captures its output.

    Args:
        cmd_list (list[str]): The command and its arguments as a list of strings.
        working_dir (str, optional): The directory to execute the command in.
            Defaults to the current working directory.
        timeout_seconds (int, optional): Timeout for the command in seconds.
            Defaults to 300.
        env (dict, optional): Environment variables to use for the command.
            Defaults to the current process environment.

    Returns:
        bool: True if the command executed successfully, False otherwise
              (e.g., non-zero exit, timeout, or other execution error).
    """
    print(f"Executing: {' '.join(cmd_list)} in {working_dir or os.getcwd()}")
    try:
        # If env is None, the current environment is inherited, which is usually what we want
        # unless we need to specifically add mock tools to PATH.
        process_env = env if env else os.environ.copy()

        process = subprocess.run(
            cmd_list, cwd=working_dir, capture_output=True, text=True,
<<<<<<< HEAD
            timeout=timeout_seconds, env=process_env, check=True
        ) # Changed check=False to check=True
=======
            timeout=timeout_seconds, env=process_env, check=False
        ) # check=False to handle manually
>>>>>>> 50b6bdcc

        stdout_lines = process.stdout.splitlines()
        stderr_lines = process.stderr.splitlines()

        print("STDOUT:")
        for line in stdout_lines:
            print(line)

        if stderr_lines:
            print("STDERR:")
            for line in stderr_lines:
                print(line)

<<<<<<< HEAD
        # If check=True is used, CalledProcessError will be raised for non-zero exit codes.
        # So, if we reach here, the command succeeded.
        print(f"Command SUCCEEDED with exit code {process.returncode}.")
        return True
=======
        if check_exit_code and process.returncode != 0:
            print(f"Command FAILED with exit code {process.returncode}.")
            return False
        else:
            # If not checking exit code, or if exit code is 0,
            # consider it a logical success for this function
            print(f"Command finished with exit code {process.returncode}.")
            return True # For build steps, even a non-zero might be okay
                       # if we want to see test results but for tests
                       # themselves, non-zero is a failure. The caller
                       # should decide. For now, this function just
                       # reports execution.
                       # Let's refine: True if returncode is 0, False
                       # otherwise if check_exit_code is True.
                       # If check_exit_code is False, always return True
                       # (command ran).
            # Refined logic:
            if check_exit_code:
                if process.returncode == 0:
                    print("Command SUCCEEDED.")
                    return True
                else:
                    # print(f"Command FAILED with exit code {process.returncode}.") # Already printed
                    return False
            return True # Command ran, ignore exit code
>>>>>>> 50b6bdcc

    except subprocess.CalledProcessError as e:
        # This block handles non-zero exit codes when check=True
        print(f"Command FAILED with exit code {e.returncode}.")
        print("STDOUT (from CalledProcessError):")
        for line in e.stdout.splitlines(): # stdout may be bytes, decode if necessary
            print(line)
        print("STDERR (from CalledProcessError):")
        for line in e.stderr.splitlines(): # stderr may be bytes, decode if necessary
            print(line)
        return False # Explicitly return False on command failure
    except subprocess.TimeoutExpired:
        print(f"Command timed out after {timeout_seconds} seconds.")
        return False
    except FileNotFoundError as e:
        print(f"Error: Command not found: {cmd_list[0]}. Details: {e}")
        return False
    except OSError as e:
        print(f"Error executing command: {cmd_list[0]}. Details: {e}")
        return False
    except Exception as e: # General fallback
        print(f"An unexpected error occurred while running command: {cmd_list[0]}. Details: {e}")
        return False

def main():
<<<<<<< HEAD
    """
    Parses command-line arguments and orchestrates the test execution flow.

    This includes:
    - Running custom test scripts.
    - Optionally building specified Chromium test targets.
    - Optionally running specified Chromium test suites with filters.
    - Summarizing the results.
    """
=======
>>>>>>> 50b6bdcc
    desc = "Test Runner"
    parser = argparse.ArgumentParser(description=desc)
    parser.add_argument(
        '--platform', default=platform.system().lower(),
        choices=['linux', 'windows', 'darwin'],
        help="OS platform (default: auto-detected)"
    )
    parser.add_argument(
        '--output-dir', default=HENSURF_OUT_DIR_DEFAULT,
        help="Chromium output directory (e.g., out/HenSurf)"
    )
    parser.add_argument(
        '--skip-custom-scripts', action='store_true',
        help="Skip running test-hensurf.sh/ps1"
    )
    parser.add_argument(
        '--build-chromium-tests', nargs='*', metavar='TARGET',
        help="List of Chromium test suites/targets to build "
             "(e.g., browser_tests unit_tests)"
    )
    parser.add_argument(
        '--run-chromium-tests', nargs='*', metavar='SUITE[:FILTER]',
        help="List of Chromium test suites to run, with optional gtest_filter "
             "(e.g., browser_tests:BrowserTest.Sanity)"
    )
    parser.add_argument(
        '--gtest_filter',
        help="Global gtest_filter for all --run-chromium-tests suites "
             "if not specified per suite"
    )
    parser.add_argument(
        '--no-sandbox', action='store_true',
        help="Add --no-sandbox to Chromium test runs"
    )
    parser.add_argument(
        '--test-launcher-timeout', type=int, default=600,
        help="Timeout in seconds for test launcher commands."
    )

    args = parser.parse_args()
    print(f"Running tests for platform: {args.platform}")
    print(f"Output directory: {args.output_dir}")

    # Get environment with mock tools in PATH (important for autoninja)
    mock_env = get_env_with_mock_tools()
    print(f"Using PATH: {mock_env.get('PATH')}")


    results = {}
    overall_success = True

    # 1. Run Custom Test Scripts (test-hensurf.sh/ps1)
    if not args.skip_custom_scripts:
        print("\n--- Running Custom Test Scripts ---")
        custom_script_path = ""
        cmd = []
        # Scripts are in PROJECT_ROOT/scripts/
        script_dir = os.path.join(PROJECT_ROOT, 'scripts')

        if args.platform in ['linux', 'darwin']:
            custom_script_path = os.path.join(script_dir, 'test-hensurf.sh')
            # Ensure it's executable - this might fail in sandbox if not already set
            try:
                os.chmod(custom_script_path, 0o755)
            except OSError as e:
                print(f"Warning: Could not chmod {custom_script_path}: {e}")

            cmd = ['bash', custom_script_path]
        elif args.platform == 'windows':
            custom_script_path = os.path.join(script_dir, 'test-hensurf.ps1')
            cmd = [
                'powershell.exe', '-ExecutionPolicy', 'Bypass',
                '-File', custom_script_path
            ]

        if cmd and os.path.exists(custom_script_path):
            # Custom scripts are run from the project root,
            # as they might have relative paths like `chromium/src/...`
            success = run_command(
                cmd, working_dir=PROJECT_ROOT,
                timeout_seconds=args.test_launcher_timeout, env=mock_env
            )
            results['custom_tests'] = success
            if not success: overall_success = False
        else:
            print(f"Custom test script not found for {args.platform} at {custom_script_path}")
            results['custom_tests'] = False
            overall_success = False
    else:
        print("\n--- Skipping Custom Test Scripts ---")

    # 2. Build Chromium Test Suites (Optional)
    if args.build_chromium_tests:
        print("\n--- Building Chromium Test Suites ---")
        for suite in args.build_chromium_tests:
            print(f"Building: {suite}")
            build_cmd = ['autoninja', '-C', args.output_dir, suite]
            # autoninja needs to run from src
            success = run_command(
                build_cmd, working_dir=HENSURF_SRC_DIR, env=mock_env
            )
            results[f'build_{suite}'] = success
            if not success:
                print(f"Stopping early because build of {suite} failed.")
                overall_success = False
                # Decide if to exit or continue based on requirements for real runs
    else:
        print("\n--- Skipping Build of Chromium Test Suites ---")


    # 3. Run Chromium Test Suites (Optional)
    if args.run_chromium_tests:
        print("\n--- Running Chromium Test Suites ---")
        for test_spec in args.run_chromium_tests:
            suite, specific_gtest_filter = test_spec.split(':', 1) if ':' in test_spec else (test_spec, args.gtest_filter)

            executable_path = os.path.join(args.output_dir, suite)
            if args.platform == 'windows':
                executable_path += ".exe"

            if not os.path.exists(executable_path):
                print(
                    f"Test executable not found: {executable_path}. "
                    f"Skipping {suite}."
                )
<<<<<<< HEAD
                current_filter_str = specific_gtest_filter or "all"
                key_parts = ['run'] # pylint: disable=C0301
                key_parts.append(suite)
                key_parts.append(current_filter_str) # Using a clearly new variable
                result_key = "_".join(key_parts)
=======
                filter_str = specific_gtest_filter or "all"
                result_key = "_".join(['run', suite, filter_str])
>>>>>>> 50b6bdcc
                results[result_key] = False
                overall_success = False
                continue

            test_cmd = [executable_path]
            if specific_gtest_filter:
                test_cmd.append(f'--gtest_filter={specific_gtest_filter}')

            # Common flags for Chromium tests
            test_cmd.append('--test-launcher-bot-mode')
            # ms for test_launcher_timeout
            test_cmd.append(
                f'--test-launcher-timeout={args.test_launcher_timeout * 1000}'
            )
            if args.no_sandbox:
                test_cmd.append('--no-sandbox')

            final_run_cmd = []
<<<<<<< HEAD
            if args.platform in ['linux', 'darwin'] and suite not in ['unit_tests', 'base_unittests']:
                # unit_tests usually don't need X display
                # Check if xvfb-run is available
                # For this check, we don't want the script to terminate if 'which' fails,
                # so check=False is appropriate, and we handle the return code.
                xvfb_check_process = subprocess.run(
                    ['which', 'xvfb-run'], capture_output=True, text=True,
                    env=mock_env, check=False
=======
            if args.platform == 'linux' and suite not in ['unit_tests', 'base_unittests']:
                # unit_tests usually don't need X display
                # Check if xvfb-run is available
                xvfb_check_process = subprocess.run(
                    ['which', 'xvfb-run'], capture_output=True, text=True,
                    env=mock_env
>>>>>>> 50b6bdcc
                )
                if xvfb_check_process.returncode == 0:
                    final_run_cmd.extend(['xvfb-run', '-a']) # Auto-servernum
                    final_run_cmd.extend(test_cmd)
                else:
                    print(
                        "xvfb-run not found, attempting to run test without it. "
                        "May fail if UI is needed."
                    )
                    final_run_cmd.extend(test_cmd)
            else:
                final_run_cmd.extend(test_cmd)

            # Tests are run from src dir typically, as they might load
            # resources relative to it or out/
            success = run_command(
                final_run_cmd, working_dir=HENSURF_SRC_DIR,
                timeout_seconds=args.test_launcher_timeout + 60, env=mock_env
            )
<<<<<<< HEAD
            current_filter_str = specific_gtest_filter or "all"
            key_parts = ['run'] # pylint: disable=C0301
            key_parts.append(suite)
            key_parts.append(current_filter_str) # Using a clearly new variable
            result_key = "_".join(key_parts)
=======
            filter_str = specific_gtest_filter or "all"
            result_key = "_".join(['run', suite, filter_str])
>>>>>>> 50b6bdcc
            results[result_key] = success
            if not success: overall_success = False
    else:
        print("\n--- Skipping Run of Chromium Test Suites ---")

    # 4. Summarize Results
    print("\n--- Test Summary ---")
    if not results:
        print("No tests were run.")
    else:
        for test_name, passed in results.items():
            status = "✅ PASSED" if passed else "❌ FAILED"
            print(f"{test_name}: {status}")

    if overall_success and results: # Ensure some tests actually ran
        print("\n🎉 All executed tests passed!")
        sys.exit(0)
    elif not results: # No tests ran, not a failure but not a success
        sys.exit(0)
    else:
        print("\n⚠️ Some tests failed.")
        sys.exit(1)

if __name__ == '__main__':
    # Set execute permissions for this script itself, primarily for non-Windows.
    try:
        current_script_path = os.path.abspath(__file__)
        if platform.system() != "Windows":
            os.chmod(current_script_path, 0o755)
    except OSError as e:
        print(f"Warning: Could not chmod {current_script_path}: {e}")
    main()<|MERGE_RESOLUTION|>--- conflicted
+++ resolved
@@ -70,13 +70,6 @@
 
         process = subprocess.run(
             cmd_list, cwd=working_dir, capture_output=True, text=True,
-<<<<<<< HEAD
-            timeout=timeout_seconds, env=process_env, check=True
-        ) # Changed check=False to check=True
-=======
-            timeout=timeout_seconds, env=process_env, check=False
-        ) # check=False to handle manually
->>>>>>> 50b6bdcc
 
         stdout_lines = process.stdout.splitlines()
         stderr_lines = process.stderr.splitlines()
@@ -89,39 +82,6 @@
             print("STDERR:")
             for line in stderr_lines:
                 print(line)
-
-<<<<<<< HEAD
-        # If check=True is used, CalledProcessError will be raised for non-zero exit codes.
-        # So, if we reach here, the command succeeded.
-        print(f"Command SUCCEEDED with exit code {process.returncode}.")
-        return True
-=======
-        if check_exit_code and process.returncode != 0:
-            print(f"Command FAILED with exit code {process.returncode}.")
-            return False
-        else:
-            # If not checking exit code, or if exit code is 0,
-            # consider it a logical success for this function
-            print(f"Command finished with exit code {process.returncode}.")
-            return True # For build steps, even a non-zero might be okay
-                       # if we want to see test results but for tests
-                       # themselves, non-zero is a failure. The caller
-                       # should decide. For now, this function just
-                       # reports execution.
-                       # Let's refine: True if returncode is 0, False
-                       # otherwise if check_exit_code is True.
-                       # If check_exit_code is False, always return True
-                       # (command ran).
-            # Refined logic:
-            if check_exit_code:
-                if process.returncode == 0:
-                    print("Command SUCCEEDED.")
-                    return True
-                else:
-                    # print(f"Command FAILED with exit code {process.returncode}.") # Already printed
-                    return False
-            return True # Command ran, ignore exit code
->>>>>>> 50b6bdcc
 
     except subprocess.CalledProcessError as e:
         # This block handles non-zero exit codes when check=True
@@ -147,18 +107,6 @@
         return False
 
 def main():
-<<<<<<< HEAD
-    """
-    Parses command-line arguments and orchestrates the test execution flow.
-
-    This includes:
-    - Running custom test scripts.
-    - Optionally building specified Chromium test targets.
-    - Optionally running specified Chromium test suites with filters.
-    - Summarizing the results.
-    """
-=======
->>>>>>> 50b6bdcc
     desc = "Test Runner"
     parser = argparse.ArgumentParser(description=desc)
     parser.add_argument(
@@ -284,16 +232,6 @@
                     f"Test executable not found: {executable_path}. "
                     f"Skipping {suite}."
                 )
-<<<<<<< HEAD
-                current_filter_str = specific_gtest_filter or "all"
-                key_parts = ['run'] # pylint: disable=C0301
-                key_parts.append(suite)
-                key_parts.append(current_filter_str) # Using a clearly new variable
-                result_key = "_".join(key_parts)
-=======
-                filter_str = specific_gtest_filter or "all"
-                result_key = "_".join(['run', suite, filter_str])
->>>>>>> 50b6bdcc
                 results[result_key] = False
                 overall_success = False
                 continue
@@ -312,23 +250,6 @@
                 test_cmd.append('--no-sandbox')
 
             final_run_cmd = []
-<<<<<<< HEAD
-            if args.platform in ['linux', 'darwin'] and suite not in ['unit_tests', 'base_unittests']:
-                # unit_tests usually don't need X display
-                # Check if xvfb-run is available
-                # For this check, we don't want the script to terminate if 'which' fails,
-                # so check=False is appropriate, and we handle the return code.
-                xvfb_check_process = subprocess.run(
-                    ['which', 'xvfb-run'], capture_output=True, text=True,
-                    env=mock_env, check=False
-=======
-            if args.platform == 'linux' and suite not in ['unit_tests', 'base_unittests']:
-                # unit_tests usually don't need X display
-                # Check if xvfb-run is available
-                xvfb_check_process = subprocess.run(
-                    ['which', 'xvfb-run'], capture_output=True, text=True,
-                    env=mock_env
->>>>>>> 50b6bdcc
                 )
                 if xvfb_check_process.returncode == 0:
                     final_run_cmd.extend(['xvfb-run', '-a']) # Auto-servernum
@@ -348,16 +269,6 @@
                 final_run_cmd, working_dir=HENSURF_SRC_DIR,
                 timeout_seconds=args.test_launcher_timeout + 60, env=mock_env
             )
-<<<<<<< HEAD
-            current_filter_str = specific_gtest_filter or "all"
-            key_parts = ['run'] # pylint: disable=C0301
-            key_parts.append(suite)
-            key_parts.append(current_filter_str) # Using a clearly new variable
-            result_key = "_".join(key_parts)
-=======
-            filter_str = specific_gtest_filter or "all"
-            result_key = "_".join(['run', suite, filter_str])
->>>>>>> 50b6bdcc
             results[result_key] = success
             if not success: overall_success = False
     else:
