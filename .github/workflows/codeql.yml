--- conflicted
+++ resolved
@@ -97,37 +97,6 @@
         echo "Configuring gclient..."
         gclient config --spec 'solutions = [{"name": "src", "url": "https://chromium.googlesource.com/chromium/src.git", "managed": False}]'
 
-<<<<<<< HEAD
-        echo "Running gclient sync -D -j1..."
-        gclient sync -D -j1
-
-        echo "Listing contents of ${{ github.workspace }}/chromium/src/buildtools/ BEFORE gclient runhooks:"
-        ls -la "${{ github.workspace }}/chromium/src/buildtools/" || echo "buildtools directory does not exist before runhooks or ls failed."
-
-        echo "Running gclient runhooks -j1 --verbose explicitly..."
-        gclient runhooks -j1 --verbose
-        GCLIENT_RUNHOOKS_EXIT_CODE=$?
-        echo "gclient runhooks completed with exit code: $GCLIENT_RUNHOOKS_EXIT_CODE"
-
-        if [ $GCLIENT_RUNHOOKS_EXIT_CODE -ne 0 ]; then
-          echo "❌ gclient runhooks failed with exit code $GCLIENT_RUNHOOKS_EXIT_CODE."
-          # Consider exiting here if runhooks must succeed.
-          # exit $GCLIENT_RUNHOOKS_EXIT_CODE
-        fi
-
-        echo "Listing contents of ${{ github.workspace }}/chromium/src/buildtools/ AFTER gclient runhooks:"
-        ls -la "${{ github.workspace }}/chromium/src/buildtools/" || echo "buildtools directory does not exist after runhooks or ls failed."
-        echo "Listing contents of ${{ github.workspace }}/chromium/src/buildtools/linux64/ AFTER gclient runhooks:"
-        ls -la "${{ github.workspace }}/chromium/src/buildtools/linux64/" || echo "buildtools/linux64 directory does not exist after runhooks or ls failed."
-
-=======
-        echo "Running gclient sync -D -j1..." # Added -j1
-        gclient sync -D -j1
-
-        echo "Running gclient runhooks -j1 explicitly..." # Added explicit runhooks
-        gclient runhooks -j1
-        echo "gclient runhooks completed."
->>>>>>> 239b7734
 
         # Verify gn executable exists
         GN_EXECUTABLE="${{ github.workspace }}/chromium/src/buildtools/linux64/gn/gn"
@@ -137,17 +106,6 @@
           echo "✅ gn executable found at $GN_EXECUTABLE."
         else
           echo "⚠️ gn executable NOT found at $GN_EXECUTABLE after gclient sync/runhooks."
-<<<<<<< HEAD
-          # The existing diagnostic ls commands for buildtools/linux64 and buildtools are effectively covered by the ones added above now.
-          # We can keep the README check.
-=======
-          echo "Listing contents of ${{ github.workspace }}/chromium/src/buildtools/linux64/ to check if gn directory was created:"
-          ls -la "${{ github.workspace }}/chromium/src/buildtools/linux64/"
-          echo "Listing contents of ${{ github.workspace }}/chromium/src/buildtools/ to see available OS dirs:"
-          ls -la "${{ github.workspace }}/chromium/src/buildtools/"
-
-          # Check if the buildtools README exists, which might indicate partial success of tool fetching
->>>>>>> 239b7734
           if [ -f "$EXPECTED_GN_PATH_README" ]; then
             echo "ℹ️ Found buildtools README: $EXPECTED_GN_PATH_README. buildtools downloaded some content."
           else
@@ -160,11 +118,6 @@
           if [ -f "$DEPOT_TOOLS_GN_PATH" ] && [ -x "$DEPOT_TOOLS_GN_PATH" ]; then
             echo "Found gn in depot_tools at $DEPOT_TOOLS_GN_PATH."
             TARGET_GN_DIR="${{ github.workspace }}/chromium/src/buildtools/linux64/gn"
-<<<<<<< HEAD
-            # Create the target directory only if attempting to copy
-            echo "Creating directory $TARGET_GN_DIR (and parent dirs if necessary)..."
-=======
->>>>>>> 239b7734
             mkdir -p "$TARGET_GN_DIR"
             echo "Copying gn from $DEPOT_TOOLS_GN_PATH to $TARGET_GN_DIR/gn..."
             cp "$DEPOT_TOOLS_GN_PATH" "$TARGET_GN_DIR/gn"
@@ -173,25 +126,6 @@
               chmod +x "$TARGET_GN_DIR/gn"
             else
               echo "❌ Failed to copy gn from depot_tools to $TARGET_GN_DIR/gn."
-<<<<<<< HEAD
-            fi
-          else
-            echo "❌ gn not found in depot_tools at $DEPOT_TOOLS_GN_PATH or it's not executable."
-          fi
-          # It's important to exit if gn is critical and couldn't be obtained.
-          # The original error "Process completed with exit code 2" was due to `ls` failing after `set -e`.
-          # If gn is not found and not copied, the later `gn gen` step will fail.
-          # We should ensure this script exits with an error if gn cannot be made available.
-          if [ ! -f "$GN_EXECUTABLE" ]; then
-            echo "❌❌ CRITICAL: gn executable is NOT available at $GN_EXECUTABLE and could not be copied from depot_tools. Subsequent steps will likely fail."
-            exit 1 # Explicitly exit if gn is not found by this point.
-=======
-              # exit 1 # Decide if this should be a fatal error for CodeQL
-            fi
-          else
-            echo "❌ gn not found in depot_tools at $DEPOT_TOOLS_GN_PATH or it's not executable."
-            # exit 1 # Decide if this should be a fatal error for CodeQL
->>>>>>> 239b7734
           fi
         fi
 
