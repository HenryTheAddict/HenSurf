# Mock hensurf.gn content
is_debug = false
# The line below is important for apply-patches.sh to find and use for icon path
mac_deployment_target = "10.15"
<<<<<<< HEAD
use_ccache = true
use_precompiled_headers = true
=======
use_ccache = true
>>>>>>> eabdb887
<|MERGE_RESOLUTION|>--- conflicted
+++ resolved
@@ -2,9 +2,4 @@
 is_debug = false
 # The line below is important for apply-patches.sh to find and use for icon path
 mac_deployment_target = "10.15"
-<<<<<<< HEAD
-use_ccache = true
-use_precompiled_headers = true
-=======
-use_ccache = true
->>>>>>> eabdb887
+use_ccache = true